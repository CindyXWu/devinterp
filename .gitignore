--- conflicted
+++ resolved
@@ -164,8 +164,5 @@
 
 **/wandb/**
 
-<<<<<<< HEAD
-=======
 **/.DS_Store
->>>>>>> f23e7f4b
 **/.vscode/**